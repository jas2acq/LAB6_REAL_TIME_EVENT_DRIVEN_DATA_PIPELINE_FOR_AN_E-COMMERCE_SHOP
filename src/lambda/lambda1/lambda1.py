--- conflicted
+++ resolved
@@ -46,8 +46,3 @@
     except Exception as e:
         logger.error(f"Failed to start Glue job: {e}", exc_info=True)
         raise e
-<<<<<<< HEAD
-
-print("test")
-=======
->>>>>>> 2aaa606f
