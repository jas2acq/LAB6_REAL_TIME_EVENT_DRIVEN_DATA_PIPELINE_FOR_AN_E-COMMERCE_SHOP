"""
<<<<<<< HEAD
ECS Transformation Task for E-Commerce Analytics Pipeline

This script is intended to run as a containerized ECS task, orchestrated by AWS Step Functions.
It reads validated Parquet data for orders, order_items, and products from S3, computes business KPIs,
and writes the results to DynamoDB for real-time analytics.

--------------------------------------------------------
DATA FORMAT & SAMPLE SCHEMA

Input: Parquet files for 'orders', 'order_items', and 'products', each with the following columns:

orders:
    order_id (string), user_id (string), status (string), created_at (datetime),
    returned_at (datetime, nullable), shipped_at (datetime, nullable),
    delivered_at (datetime, nullable), num_of_item (int)

order_items:
    id (string), order_id (string), user_id (string), product_id (string),
    status (string), created_at (datetime), shipped_at (datetime, nullable),
    delivered_at (datetime, nullable), returned_at (datetime, nullable), sale_price (float)

products:
    id (string), sku (string), cost (float), category (string), name (string),
    brand (string), retail_price (float), department (string)

--------------------------------------------------------
VALIDATION RULES

- Assumes all input data has been validated by a previous ECS task.
- Handles missing or corrupt files gracefully with logging.

--------------------------------------------------------
DYNAMODB TABLE STRUCTURE

Category-Level KPIs Table (ecom_category_kpis):
    PK: category (string)
    SK: order_date (string, YYYY-MM-DD)
    daily_revenue (float), avg_order_value (float), avg_return_rate (float)

Order-Level KPIs Table (ecom_order_kpis_daily):
    PK: order_date (string, YYYY-MM-DD)
    total_orders (int), total_revenue (float), total_items_sold (int),
    return_rate (float), unique_customers (int)

--------------------------------------------------------
STEP FUNCTION WORKFLOW

1. S3 Event triggers Step Function.
2. Step Function runs ECS Validation Task.
3. If valid, Step Function runs this ECS Transformation Task.
4. KPIs are written to DynamoDB.
5. Logs are written to CloudWatch and S3.

--------------------------------------------------------
ERROR HANDLING, RETRY, AND LOGGING LOGIC

- All steps are wrapped in try/except blocks.
- Errors are logged to both stdout and S3.
- DynamoDB writes use retry logic.
- Any failure triggers pipeline failure/notification via Step Functions.

--------------------------------------------------------
INSTRUCTIONS TO SIMULATE OR TEST

1. Upload validated Parquet files to S3.
2. Create a trigger file referencing these files.
3. Run this ECS task with the trigger file S3 path as an argument:
    spark-submit transformation.py s3://your-bucket/state/step_function_trigger_xxx.json
4. Check logs in CloudWatch and S3.
5. Verify output in DynamoDB tables.

--------------------------------------------------------
"""

import sys
=======
ECS Transformation Task for E-Commerce Data Pipeline

- Loads all Step Function trigger files from S3 describing batches of order groups and their Parquet files.
- Only processes files that are validated (per validated_files_state.json) and not yet transformed (per transformed_files_state.json).
- Tracks transformed files in a state file in S3.
- Logs all actions and errors to both stdout and S3.
"""

>>>>>>> bb806659
import json
import boto3
import logging
from datetime import datetime
<<<<<<< HEAD
from pyspark.sql import SparkSession, DataFrame
from pyspark.sql.functions import (
    col, sum as spark_sum, avg as spark_avg, countDistinct, count, when
)
from pyspark.sql.types import StringType
from botocore.exceptions import ClientError

# --- Configuration Variables (edit as needed) ---
CATEGORY_KPI_TABLE = "ecom_category_kpis"
ORDER_KPI_TABLE = "ecom_order_kpis_daily"
PROJECT_BUCKET = "lab-6-project"
LOGS_DATA_PREFIX = "logs/"
DYNAMODB_REGION = "eu-north-1"  # Change as needed
=======
from uuid import uuid4
from botocore.exceptions import ClientError
from pyspark.sql import SparkSession
from pyspark.sql.functions import col
import sys

# --- Configuration Variables ---
PROJECT_BUCKET = "lab-6-project"
LOGS_DATA_PREFIX = "logs/"
STATE_DATA_PREFIX = "state/"
TRIGGER_FILE_PREFIX = "step_function_trigger_"
VALIDATED_STATE_KEY = f"{STATE_DATA_PREFIX}validated_files_state.json"
TRANSFORMED_STATE_KEY = f"{STATE_DATA_PREFIX}transformed_files_state.json"

# --- AWS Clients ---
s3_client = boto3.client("s3")
>>>>>>> bb806659

# --- Logging Setup ---
logger = logging.getLogger("transformation")
logger.setLevel(logging.INFO)
if not logger.handlers:
    handler = logging.StreamHandler(sys.stdout)
    formatter = logging.Formatter("[%(asctime)s] [%(levelname)s] %(message)s")
    handler.setFormatter(formatter)
    logger.addHandler(handler)

<<<<<<< HEAD
def log_and_buffer(level, message, s3_log_buffer):
    """Log to stdout and buffer for S3 log upload."""
    getattr(logger, level)(message)
    s3_log_buffer.append(f"[{datetime.now().isoformat()}] [{level.upper()}] {message}")

def upload_logs_to_s3(logs, batch_id):
    """Upload accumulated logs to S3."""
    if not logs:
        return
    s3 = boto3.client("s3")
    log_key = f"{LOGS_DATA_PREFIX}transformation/{datetime.now().strftime('%Y/%m/%d')}/{batch_id}-{datetime.now().strftime('%H%M%S')}.log"
    try:
        s3.put_object(
            Bucket=PROJECT_BUCKET,
            Key=log_key,
            Body="\n".join(logs).encode("utf-8")
=======
s3_log_buffer = []

def log_and_buffer(level, message):
    getattr(logger, level)(message)
    s3_log_buffer.append(f"[{datetime.now().isoformat()}] [{level.upper()}] {message}")

def upload_logs_to_s3(batch_id):
    if not s3_log_buffer:
        return
    log_key = f"{LOGS_DATA_PREFIX}transformation/{datetime.now().strftime('%Y/%m/%d')}/{batch_id}-{uuid4()}.log"
    try:
        s3_client.put_object(
            Bucket=PROJECT_BUCKET,
            Key=log_key,
            Body="\n".join(s3_log_buffer).encode("utf-8")
>>>>>>> bb806659
        )
        logger.info(f"S3 log written to s3://{PROJECT_BUCKET}/{log_key}")
    except Exception as e:
        logger.error(f"Failed to write logs to S3: {e}")

<<<<<<< HEAD
def read_parquet(spark: SparkSession, s3_path: str) -> DataFrame:
    """Read a Parquet file from S3 into a Spark DataFrame."""
    try:
        return spark.read.parquet(s3_path)
    except Exception as e:
        logger.error(f"Failed to read Parquet file {s3_path}: {e}")
        raise

def main(trigger_file_path: str):
    """
    Main transformation workflow.
    Reads validated Parquet files, computes KPIs, and writes results to DynamoDB.
    """
    s3_log_buffer = []
    batch_id = None
    try:
        # --- Start Spark session ---
        spark = SparkSession.builder.appName("ECS-Transformation").getOrCreate()
        log_and_buffer("info", "Spark session started.", s3_log_buffer)

        # --- Load trigger file from S3 ---
        s3 = boto3.client("s3")
        bucket, key = trigger_file_path.replace("s3://", "").split("/", 1)
        trigger_obj = s3.get_object(Bucket=bucket, Key=key)
        trigger_data = json.loads(trigger_obj["Body"].read().decode("utf-8"))
        batch_id = trigger_data.get("batch_id", f"batch_{datetime.now().strftime('%Y%m%dT%H%M%S')}")
        log_and_buffer("info", f"Loaded trigger file: {trigger_file_path}", s3_log_buffer)

        # --- Collect file paths from trigger file ---
        orders_path = None
        order_items_path = None
        products_path = None
        for group in trigger_data.get("groups", []):
            for file_info in group.get("files", []):
                if file_info["type"] == "orders":
                    orders_path = file_info["path"]
                elif file_info["type"] == "order_items":
                    order_items_path = file_info["path"]
                elif file_info["type"] == "products":
                    products_path = file_info["path"]
        if not (orders_path and order_items_path and products_path):
            raise ValueError("Missing one or more required file paths in trigger file.")

        # --- Read data from S3 ---
        orders = read_parquet(spark, orders_path)
        order_items = read_parquet(spark, order_items_path)
        products = read_parquet(spark, products_path)
        log_and_buffer("info", "Loaded Parquet files from S3.", s3_log_buffer)

        # --- Date Preparation ---
        orders = orders.withColumn("created_at", col("created_at").cast("timestamp"))
        orders = orders.withColumn("order_date", col("created_at").cast("date").cast(StringType()))
        order_items = order_items.withColumn("created_at", col("created_at").cast("timestamp"))

        # --- Integrate Data ---
        # Join orders and order_items on order_id, then join with products on product_id
        oi = order_items.join(
            orders.select("order_id", "order_date", "status", "user_id", "num_of_item"),
            on="order_id", how="inner"
        )
        full = oi.join(
            products.select(
                col("id").alias("product_id"),
                "category", "cost", "retail_price"
            ),
            on="product_id", how="inner"
        )

        # --- Category-Level KPIs ---
        cat_kpis = (
            full.groupBy("category", "order_date")
            .agg(
                spark_sum("sale_price").alias("daily_revenue"),
                spark_avg("sale_price").alias("avg_order_value"),
                (spark_sum(when(col("status") == "returned", 1).otherwise(0)) / count("order_id")).alias("avg_return_rate")
            )
        )

        # --- Order-Level KPIs ---
        order_kpis = (
            full.groupBy("order_date")
            .agg(
                countDistinct("order_id").alias("total_orders"),
                spark_sum("sale_price").alias("total_revenue"),
                spark_sum("num_of_item").alias("total_items_sold"),
                (spark_sum(when(col("status") == "returned", 1).otherwise(0)) / countDistinct("order_id")).alias("return_rate"),
                countDistinct("user_id").alias("unique_customers")
            )
        )

        # --- Write KPIs to DynamoDB with error handling and retries ---
        dynamodb = boto3.resource("dynamodb", region_name=DYNAMODB_REGION)
        cat_table = dynamodb.Table(CATEGORY_KPI_TABLE)
        order_table = dynamodb.Table(ORDER_KPI_TABLE)

        # Write Category-Level KPIs
        for row in cat_kpis.collect():
            item = {
                "category": row["category"],
                "order_date": row["order_date"],
                "daily_revenue": float(row["daily_revenue"]) if row["daily_revenue"] is not None else 0.0,
                "avg_order_value": float(row["avg_order_value"]) if row["avg_order_value"] is not None else 0.0,
                "avg_return_rate": float(row["avg_return_rate"]) if row["avg_return_rate"] is not None else 0.0,
            }
            for attempt in range(3):
                try:
                    cat_table.put_item(Item=item)
                    break
                except Exception as e:
                    log_and_buffer("error", f"Error writing category KPI to DynamoDB: {e}", s3_log_buffer)
                    if attempt == 2:
                        raise

        # Write Order-Level KPIs
        for row in order_kpis.collect():
            item = {
                "order_date": row["order_date"],
                "total_orders": int(row["total_orders"]) if row["total_orders"] is not None else 0,
                "total_revenue": float(row["total_revenue"]) if row["total_revenue"] is not None else 0.0,
                "total_items_sold": int(row["total_items_sold"]) if row["total_items_sold"] is not None else 0,
                "return_rate": float(row["return_rate"]) if row["return_rate"] is not None else 0.0,
                "unique_customers": int(row["unique_customers"]) if row["unique_customers"] is not None else 0,
            }
            for attempt in range(3):
                try:
                    order_table.put_item(Item=item)
                    break
                except Exception as e:
                    log_and_buffer("error", f"Error writing order KPI to DynamoDB: {e}", s3_log_buffer)
                    if attempt == 2:
                        raise

        log_and_buffer("info", "Transformation and DynamoDB write complete.", s3_log_buffer)

    except Exception as e:
        log_and_buffer("error", f"Transformation failed: {e}", s3_log_buffer)
        raise
    finally:
        upload_logs_to_s3(s3_log_buffer, batch_id or "unknown")

if __name__ == "__main__":
    if len(sys.argv) < 2:
        print("Usage: spark-submit transformation.py <trigger_file_s3_path>")
        sys.exit(1)
    trigger_file_path = sys.argv[1]
    main(trigger_file_path)
=======
def parse_s3_path(s3_path):
    assert s3_path.startswith("s3://")
    path = s3_path[5:]
    bucket, key = path.split("/", 1)
    return bucket, key

def get_all_trigger_files(bucket, prefix):
    trigger_files = []
    paginator = s3_client.get_paginator('list_objects_v2')
    for page in paginator.paginate(Bucket=bucket, Prefix=prefix):
        for obj in page.get('Contents', []):
            key = obj['Key']
            if key.endswith('.json') and TRIGGER_FILE_PREFIX in key:
                trigger_files.append(f"s3://{bucket}/{key}")
    return trigger_files

def get_validated_files():
    try:
        obj = s3_client.get_object(Bucket=PROJECT_BUCKET, Key=VALIDATED_STATE_KEY)
        state = json.loads(obj["Body"].read())
        return set(state.get("validated_files", []))
    except s3_client.exceptions.NoSuchKey:
        log_and_buffer("warning", f"No validated state file found, assuming nothing validated yet.")
        return set()

def get_transformed_files():
    try:
        obj = s3_client.get_object(Bucket=PROJECT_BUCKET, Key=TRANSFORMED_STATE_KEY)
        state = json.loads(obj["Body"].read())
        return set(state.get("transformed_files", []))
    except s3_client.exceptions.NoSuchKey:
        log_and_buffer("info", f"No transformed state file found, starting fresh.")
        return set()

def update_transformed_files(files_set):
    s3_client.put_object(
        Bucket=PROJECT_BUCKET,
        Key=TRANSFORMED_STATE_KEY,
        Body=json.dumps({"transformed_files": list(files_set)}, indent=2).encode("utf-8")
    )
    log_and_buffer("info", f"Updated transformed state file with {len(files_set)} files.")

def load_json_from_s3(s3_path):
    bucket, key = parse_s3_path(s3_path)
    response = s3_client.get_object(Bucket=bucket, Key=key)
    content = response['Body'].read().decode('utf-8')
    return json.loads(content)

def main():
    log_and_buffer("info", "Starting transformation job")
    batch_id = f"batch_{uuid4()}"
    try:
        spark = SparkSession.builder.appName("ECS-Transformation").getOrCreate()
        log_and_buffer("info", "Spark session started.")
    except Exception as e:
        log_and_buffer("error", f"Failed to start Spark session: {e}")
        upload_logs_to_s3(batch_id)
        return

    try:
        validated_files = get_validated_files()
        transformed_files = get_transformed_files()
        files_to_transform = validated_files - transformed_files
        log_and_buffer("info", f"{len(validated_files)} validated files, {len(transformed_files)} already transformed, {len(files_to_transform)} to transform.")
    except Exception as e:
        log_and_buffer("error", f"Failed to load state files: {e}")
        upload_logs_to_s3(batch_id)
        return

    if not files_to_transform:
        log_and_buffer("info", "No new files to transform. Exiting.")
        upload_logs_to_s3(batch_id)
        return

    # Find all trigger files (batches)
    trigger_files = get_all_trigger_files(PROJECT_BUCKET, STATE_DATA_PREFIX + TRIGGER_FILE_PREFIX)
    if not trigger_files:
        log_and_buffer("warning", "No trigger files found to process.")
        upload_logs_to_s3(batch_id)
        return

    for trigger_file_path in trigger_files:
        try:
            trigger_data = load_json_from_s3(trigger_file_path)
            log_and_buffer("info", f"Loaded trigger file from {trigger_file_path}")
            groups = trigger_data.get("groups", [])
        except Exception as e:
            log_and_buffer("error", f"Failed to load/parse trigger file {trigger_file_path}: {e}")
            continue

        for group in groups:
            for file_info in group.get("files", []):
                s3_path = file_info.get("path")
                file_type = file_info.get("type")
                if not s3_path or not file_type:
                    log_and_buffer("warning", f"Skipping invalid file info: {file_info}")
                    continue
                if s3_path not in files_to_transform:
                    continue  # Only transform validated and not-yet-transformed files

                try:
                    # Actual transformation logic goes here
                    log_and_buffer("info", f"Transforming file: {s3_path} (type: {file_type})")
                    # Example: read Parquet, do a trivial transformation, write to another location
                    df = spark.read.parquet(s3_path)
                    # (Add your transformation logic here, e.g., aggregations, joins, etc.)
                    # For demo, write to a transformed/ prefix in the same bucket
                    transformed_key = s3_path.replace("/raw/", "/transformed/")
                    if transformed_key == s3_path:
                        # fallback if not using /raw/
                        transformed_key = s3_path.replace("/state/", "/transformed/")
                    output_path = f"s3://{PROJECT_BUCKET}/" + transformed_key.split(f"{PROJECT_BUCKET}/")[-1]
                    df.write.mode("overwrite").parquet(output_path)
                    log_and_buffer("info", f"Transformed and wrote to {output_path}")
                    transformed_files.add(s3_path)
                    update_transformed_files(transformed_files)
                except Exception as e:
                    log_and_buffer("error", f"Failed to transform file {s3_path}: {e}")

    upload_logs_to_s3(batch_id)

if __name__ == "__main__":
    main()
>>>>>>> bb806659
<|MERGE_RESOLUTION|>--- conflicted
+++ resolved
@@ -1,81 +1,4 @@
 """
-<<<<<<< HEAD
-ECS Transformation Task for E-Commerce Analytics Pipeline
-
-This script is intended to run as a containerized ECS task, orchestrated by AWS Step Functions.
-It reads validated Parquet data for orders, order_items, and products from S3, computes business KPIs,
-and writes the results to DynamoDB for real-time analytics.
-
---------------------------------------------------------
-DATA FORMAT & SAMPLE SCHEMA
-
-Input: Parquet files for 'orders', 'order_items', and 'products', each with the following columns:
-
-orders:
-    order_id (string), user_id (string), status (string), created_at (datetime),
-    returned_at (datetime, nullable), shipped_at (datetime, nullable),
-    delivered_at (datetime, nullable), num_of_item (int)
-
-order_items:
-    id (string), order_id (string), user_id (string), product_id (string),
-    status (string), created_at (datetime), shipped_at (datetime, nullable),
-    delivered_at (datetime, nullable), returned_at (datetime, nullable), sale_price (float)
-
-products:
-    id (string), sku (string), cost (float), category (string), name (string),
-    brand (string), retail_price (float), department (string)
-
---------------------------------------------------------
-VALIDATION RULES
-
-- Assumes all input data has been validated by a previous ECS task.
-- Handles missing or corrupt files gracefully with logging.
-
---------------------------------------------------------
-DYNAMODB TABLE STRUCTURE
-
-Category-Level KPIs Table (ecom_category_kpis):
-    PK: category (string)
-    SK: order_date (string, YYYY-MM-DD)
-    daily_revenue (float), avg_order_value (float), avg_return_rate (float)
-
-Order-Level KPIs Table (ecom_order_kpis_daily):
-    PK: order_date (string, YYYY-MM-DD)
-    total_orders (int), total_revenue (float), total_items_sold (int),
-    return_rate (float), unique_customers (int)
-
---------------------------------------------------------
-STEP FUNCTION WORKFLOW
-
-1. S3 Event triggers Step Function.
-2. Step Function runs ECS Validation Task.
-3. If valid, Step Function runs this ECS Transformation Task.
-4. KPIs are written to DynamoDB.
-5. Logs are written to CloudWatch and S3.
-
---------------------------------------------------------
-ERROR HANDLING, RETRY, AND LOGGING LOGIC
-
-- All steps are wrapped in try/except blocks.
-- Errors are logged to both stdout and S3.
-- DynamoDB writes use retry logic.
-- Any failure triggers pipeline failure/notification via Step Functions.
-
---------------------------------------------------------
-INSTRUCTIONS TO SIMULATE OR TEST
-
-1. Upload validated Parquet files to S3.
-2. Create a trigger file referencing these files.
-3. Run this ECS task with the trigger file S3 path as an argument:
-    spark-submit transformation.py s3://your-bucket/state/step_function_trigger_xxx.json
-4. Check logs in CloudWatch and S3.
-5. Verify output in DynamoDB tables.
-
---------------------------------------------------------
-"""
-
-import sys
-=======
 ECS Transformation Task for E-Commerce Data Pipeline
 
 - Loads all Step Function trigger files from S3 describing batches of order groups and their Parquet files.
@@ -84,26 +7,10 @@
 - Logs all actions and errors to both stdout and S3.
 """
 
->>>>>>> bb806659
 import json
 import boto3
 import logging
 from datetime import datetime
-<<<<<<< HEAD
-from pyspark.sql import SparkSession, DataFrame
-from pyspark.sql.functions import (
-    col, sum as spark_sum, avg as spark_avg, countDistinct, count, when
-)
-from pyspark.sql.types import StringType
-from botocore.exceptions import ClientError
-
-# --- Configuration Variables (edit as needed) ---
-CATEGORY_KPI_TABLE = "ecom_category_kpis"
-ORDER_KPI_TABLE = "ecom_order_kpis_daily"
-PROJECT_BUCKET = "lab-6-project"
-LOGS_DATA_PREFIX = "logs/"
-DYNAMODB_REGION = "eu-north-1"  # Change as needed
-=======
 from uuid import uuid4
 from botocore.exceptions import ClientError
 from pyspark.sql import SparkSession
@@ -120,7 +27,6 @@
 
 # --- AWS Clients ---
 s3_client = boto3.client("s3")
->>>>>>> bb806659
 
 # --- Logging Setup ---
 logger = logging.getLogger("transformation")
@@ -131,24 +37,6 @@
     handler.setFormatter(formatter)
     logger.addHandler(handler)
 
-<<<<<<< HEAD
-def log_and_buffer(level, message, s3_log_buffer):
-    """Log to stdout and buffer for S3 log upload."""
-    getattr(logger, level)(message)
-    s3_log_buffer.append(f"[{datetime.now().isoformat()}] [{level.upper()}] {message}")
-
-def upload_logs_to_s3(logs, batch_id):
-    """Upload accumulated logs to S3."""
-    if not logs:
-        return
-    s3 = boto3.client("s3")
-    log_key = f"{LOGS_DATA_PREFIX}transformation/{datetime.now().strftime('%Y/%m/%d')}/{batch_id}-{datetime.now().strftime('%H%M%S')}.log"
-    try:
-        s3.put_object(
-            Bucket=PROJECT_BUCKET,
-            Key=log_key,
-            Body="\n".join(logs).encode("utf-8")
-=======
 s3_log_buffer = []
 
 def log_and_buffer(level, message):
@@ -164,160 +52,11 @@
             Bucket=PROJECT_BUCKET,
             Key=log_key,
             Body="\n".join(s3_log_buffer).encode("utf-8")
->>>>>>> bb806659
         )
         logger.info(f"S3 log written to s3://{PROJECT_BUCKET}/{log_key}")
     except Exception as e:
         logger.error(f"Failed to write logs to S3: {e}")
 
-<<<<<<< HEAD
-def read_parquet(spark: SparkSession, s3_path: str) -> DataFrame:
-    """Read a Parquet file from S3 into a Spark DataFrame."""
-    try:
-        return spark.read.parquet(s3_path)
-    except Exception as e:
-        logger.error(f"Failed to read Parquet file {s3_path}: {e}")
-        raise
-
-def main(trigger_file_path: str):
-    """
-    Main transformation workflow.
-    Reads validated Parquet files, computes KPIs, and writes results to DynamoDB.
-    """
-    s3_log_buffer = []
-    batch_id = None
-    try:
-        # --- Start Spark session ---
-        spark = SparkSession.builder.appName("ECS-Transformation").getOrCreate()
-        log_and_buffer("info", "Spark session started.", s3_log_buffer)
-
-        # --- Load trigger file from S3 ---
-        s3 = boto3.client("s3")
-        bucket, key = trigger_file_path.replace("s3://", "").split("/", 1)
-        trigger_obj = s3.get_object(Bucket=bucket, Key=key)
-        trigger_data = json.loads(trigger_obj["Body"].read().decode("utf-8"))
-        batch_id = trigger_data.get("batch_id", f"batch_{datetime.now().strftime('%Y%m%dT%H%M%S')}")
-        log_and_buffer("info", f"Loaded trigger file: {trigger_file_path}", s3_log_buffer)
-
-        # --- Collect file paths from trigger file ---
-        orders_path = None
-        order_items_path = None
-        products_path = None
-        for group in trigger_data.get("groups", []):
-            for file_info in group.get("files", []):
-                if file_info["type"] == "orders":
-                    orders_path = file_info["path"]
-                elif file_info["type"] == "order_items":
-                    order_items_path = file_info["path"]
-                elif file_info["type"] == "products":
-                    products_path = file_info["path"]
-        if not (orders_path and order_items_path and products_path):
-            raise ValueError("Missing one or more required file paths in trigger file.")
-
-        # --- Read data from S3 ---
-        orders = read_parquet(spark, orders_path)
-        order_items = read_parquet(spark, order_items_path)
-        products = read_parquet(spark, products_path)
-        log_and_buffer("info", "Loaded Parquet files from S3.", s3_log_buffer)
-
-        # --- Date Preparation ---
-        orders = orders.withColumn("created_at", col("created_at").cast("timestamp"))
-        orders = orders.withColumn("order_date", col("created_at").cast("date").cast(StringType()))
-        order_items = order_items.withColumn("created_at", col("created_at").cast("timestamp"))
-
-        # --- Integrate Data ---
-        # Join orders and order_items on order_id, then join with products on product_id
-        oi = order_items.join(
-            orders.select("order_id", "order_date", "status", "user_id", "num_of_item"),
-            on="order_id", how="inner"
-        )
-        full = oi.join(
-            products.select(
-                col("id").alias("product_id"),
-                "category", "cost", "retail_price"
-            ),
-            on="product_id", how="inner"
-        )
-
-        # --- Category-Level KPIs ---
-        cat_kpis = (
-            full.groupBy("category", "order_date")
-            .agg(
-                spark_sum("sale_price").alias("daily_revenue"),
-                spark_avg("sale_price").alias("avg_order_value"),
-                (spark_sum(when(col("status") == "returned", 1).otherwise(0)) / count("order_id")).alias("avg_return_rate")
-            )
-        )
-
-        # --- Order-Level KPIs ---
-        order_kpis = (
-            full.groupBy("order_date")
-            .agg(
-                countDistinct("order_id").alias("total_orders"),
-                spark_sum("sale_price").alias("total_revenue"),
-                spark_sum("num_of_item").alias("total_items_sold"),
-                (spark_sum(when(col("status") == "returned", 1).otherwise(0)) / countDistinct("order_id")).alias("return_rate"),
-                countDistinct("user_id").alias("unique_customers")
-            )
-        )
-
-        # --- Write KPIs to DynamoDB with error handling and retries ---
-        dynamodb = boto3.resource("dynamodb", region_name=DYNAMODB_REGION)
-        cat_table = dynamodb.Table(CATEGORY_KPI_TABLE)
-        order_table = dynamodb.Table(ORDER_KPI_TABLE)
-
-        # Write Category-Level KPIs
-        for row in cat_kpis.collect():
-            item = {
-                "category": row["category"],
-                "order_date": row["order_date"],
-                "daily_revenue": float(row["daily_revenue"]) if row["daily_revenue"] is not None else 0.0,
-                "avg_order_value": float(row["avg_order_value"]) if row["avg_order_value"] is not None else 0.0,
-                "avg_return_rate": float(row["avg_return_rate"]) if row["avg_return_rate"] is not None else 0.0,
-            }
-            for attempt in range(3):
-                try:
-                    cat_table.put_item(Item=item)
-                    break
-                except Exception as e:
-                    log_and_buffer("error", f"Error writing category KPI to DynamoDB: {e}", s3_log_buffer)
-                    if attempt == 2:
-                        raise
-
-        # Write Order-Level KPIs
-        for row in order_kpis.collect():
-            item = {
-                "order_date": row["order_date"],
-                "total_orders": int(row["total_orders"]) if row["total_orders"] is not None else 0,
-                "total_revenue": float(row["total_revenue"]) if row["total_revenue"] is not None else 0.0,
-                "total_items_sold": int(row["total_items_sold"]) if row["total_items_sold"] is not None else 0,
-                "return_rate": float(row["return_rate"]) if row["return_rate"] is not None else 0.0,
-                "unique_customers": int(row["unique_customers"]) if row["unique_customers"] is not None else 0,
-            }
-            for attempt in range(3):
-                try:
-                    order_table.put_item(Item=item)
-                    break
-                except Exception as e:
-                    log_and_buffer("error", f"Error writing order KPI to DynamoDB: {e}", s3_log_buffer)
-                    if attempt == 2:
-                        raise
-
-        log_and_buffer("info", "Transformation and DynamoDB write complete.", s3_log_buffer)
-
-    except Exception as e:
-        log_and_buffer("error", f"Transformation failed: {e}", s3_log_buffer)
-        raise
-    finally:
-        upload_logs_to_s3(s3_log_buffer, batch_id or "unknown")
-
-if __name__ == "__main__":
-    if len(sys.argv) < 2:
-        print("Usage: spark-submit transformation.py <trigger_file_s3_path>")
-        sys.exit(1)
-    trigger_file_path = sys.argv[1]
-    main(trigger_file_path)
-=======
 def parse_s3_path(s3_path):
     assert s3_path.startswith("s3://")
     path = s3_path[5:]
@@ -440,5 +179,4 @@
     upload_logs_to_s3(batch_id)
 
 if __name__ == "__main__":
-    main()
->>>>>>> bb806659
+    main()