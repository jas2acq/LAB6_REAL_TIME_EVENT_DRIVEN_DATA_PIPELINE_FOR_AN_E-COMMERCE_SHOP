--- conflicted
+++ resolved
@@ -1,32 +1,9 @@
-<<<<<<< HEAD
-# -----------------------------------------------------------
-# PySpark ECS Transformation Dockerfile
-# -----------------------------------------------------------
-# - Uses official Spark image for full Spark support
-# - Installs boto3 for DynamoDB and S3 access
-# - Adds Hadoop AWS JARs for S3 connectivity
-# - Copies your transformation script and requirements
-# - Entry point uses spark-submit for PySpark
-# -----------------------------------------------------------
-
-# Use official Spark image with Hadoop 3.3
-
-FROM apache/spark-py
-
-
-# Switch to root for package installations
-USER root
-
-
-# Add required Hadoop AWS JARs for S3 access
-=======
 FROM apache/spark-py
 
 
 USER root
 
 # Add Hadoop AWS and AWS SDK JARs for S3 support
->>>>>>> f3ea3f13
 ADD https://repo1.maven.org/maven2/org/apache/hadoop/hadoop-aws/3.3.4/hadoop-aws-3.3.4.jar /opt/spark/jars/
 ADD https://repo1.maven.org/maven2/com/amazonaws/aws-java-sdk-bundle/1.12.698/aws-java-sdk-bundle-1.12.698.jar /opt/spark/jars/
 
